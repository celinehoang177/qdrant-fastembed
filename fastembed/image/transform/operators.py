--- conflicted
+++ resolved
@@ -49,11 +49,8 @@
         self.size = size
         self.resample = resample
 
-<<<<<<< HEAD
-    def __call__(self, images: List[Image.Image]) -> List[Image.Image]:
-=======
+
     def __call__(self, images: list[Image.Image]) -> list[Image.Image]:
->>>>>>> e9dc3b10
         return [resize(image, size=self.size, resample=self.resample) for image in images]
 
 
@@ -66,11 +63,7 @@
 
 
 class PILtoNDarray(Transform):
-<<<<<<< HEAD
-    def __call__(self, images: List[Union[Image.Image, np.ndarray]]) -> List[np.ndarray]:
-=======
     def __call__(self, images: list[Union[Image.Image, np.ndarray]]) -> list[np.ndarray]:
->>>>>>> e9dc3b10
         return [pil2ndarray(image) for image in images]
 
 
